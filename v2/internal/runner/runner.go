--- conflicted
+++ resolved
@@ -145,31 +145,16 @@
 	}
 
 	if !options.NoInteractsh {
-<<<<<<< HEAD
 		opts := interactsh.NewDefaultOptions(runner.output, runner.issuesClient, runner.progress)
 		opts.Debug = runner.options.Debug
 		opts.ServerURL = options.InteractshURL
 		opts.Authorization = options.InteractshToken
 		opts.CacheSize = int64(options.InteractionsCacheSize)
 		opts.Eviction = time.Duration(options.InteractionsEviction) * time.Second
-		opts.ColldownPeriod = time.Duration(options.InteractionsColldownPeriod) * time.Second
+		opts.ColldownPeriod = time.Duration(options.InteractionsCooldownPeriod) * time.Second
 		opts.PollDuration = time.Duration(options.InteractionsPollDuration) * time.Second
 
 		interactshClient, err := interactsh.New(opts)
-=======
-		interactshClient, err := interactsh.New(&interactsh.Options{
-			ServerURL:      options.InteractshURL,
-			Authorization:  options.InteractshToken,
-			CacheSize:      int64(options.InteractionsCacheSize),
-			Eviction:       time.Duration(options.InteractionsEviction) * time.Second,
-			ColldownPeriod: time.Duration(options.InteractionsCooldownPeriod) * time.Second,
-			PollDuration:   time.Duration(options.InteractionsPollDuration) * time.Second,
-			Output:         runner.output,
-			IssuesClient:   runner.issuesClient,
-			Progress:       runner.progress,
-			Debug:          runner.options.Debug,
-		})
->>>>>>> 3c53e262
 		if err != nil {
 			gologger.Error().Msgf("Could not create interactsh client: %s", err)
 		} else {
