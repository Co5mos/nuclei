--- conflicted
+++ resolved
@@ -111,8 +111,6 @@
 	if options.GithubToken != "" && os.Getenv("GITHUB_TOKEN") != options.GithubToken {
 		os.Setenv("GITHUB_TOKEN", options.GithubToken)
 	}
-<<<<<<< HEAD
-=======
 
 	if options.UncoverQuery != nil {
 		options.Uncover = true
@@ -120,7 +118,6 @@
 			options.UncoverEngine = append(options.UncoverEngine, "shodan")
 		}
 	}
->>>>>>> 36fac42e
 }
 
 // validateOptions validates the configuration options passed
@@ -161,12 +158,6 @@
 		}
 		validateCertificatePaths([]string{options.ClientCertFile, options.ClientKeyFile, options.ClientCAFile})
 	}
-<<<<<<< HEAD
-	// Verify aws secrets are passed if s3 tempalte bucket passed
-	if options.AwsBucketName != "" && (options.AwsAccessKey == "" || options.AwsSecretKey == "" || options.AwsRegion == "") {
-		fmt.Printf("b: %s k: %s s: %s r: %s", options.AwsBucketName, options.AwsAccessKey, options.AwsSecretKey, options.AwsRegion)
-		return errors.New("aws s3 bucket details are missing. Please provide region, access and secret key")
-=======
 	// Verify aws secrets are passed if s3 template bucket passed
 	if options.AwsBucketName != "" && options.UpdateTemplates {
 		var missing []string
@@ -182,7 +173,6 @@
 		if missing != nil {
 			return fmt.Errorf("aws s3 bucket details are missing. Please provide %s", strings.Join(missing, ","))
 		}
->>>>>>> 36fac42e
 	}
 
 	// verify that a valid ip version type was selected (4, 6)
