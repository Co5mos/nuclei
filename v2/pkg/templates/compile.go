--- conflicted
+++ resolved
@@ -53,17 +53,8 @@
 		data = preprocessor.Process(data)
 	}
 
-<<<<<<< HEAD
-	if err := yaml.UnmarshalStrict(data, template); err != nil {
-		if !fieldErrorRegexp.MatchString(err.Error()) {
-			return nil, err
-		}
-		gologger.Warning().Msgf("Unrecognized fields in template %s: %s", filePath, err)
-=======
-	err = yaml.Unmarshal(data, template)
-	if err != nil {
+	if err := yaml.Unmarshal(data, template); err != nil {
 		return nil, err
->>>>>>> 16d7dbeb
 	}
 
 	if utils.IsBlank(template.Info.Name) {
