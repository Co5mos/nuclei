package templates

import (
	"github.com/projectdiscovery/nuclei/v2/pkg/requests"
)

// Template is a request template parsed from a yaml file
type Template struct {
	// ID is the unique id for the template
	ID string `yaml:"id"`
	// Info contains information about the template
	Info Info `yaml:"info"`
	// BulkRequestsHTTP contains the http request to make in the template
	BulkRequestsHTTP []*requests.BulkHTTPRequest `yaml:"requests,omitempty"`
	// RequestsDNS contains the dns request to make in the template
	RequestsDNS []*requests.DNSRequest `yaml:"dns,omitempty"`
}

// Info contains information about the request template
type Info struct {
	// Name is the name of the template
	Name string `yaml:"name"`
	// Author is the name of the author of the template
	Author string `yaml:"author"`
	// Severity optionally describes the severity of the template
	Severity string `yaml:"severity,omitempty"`
<<<<<<< HEAD
}

func (t* Template) GetHTTPRequestsCount() int64 {
	var count int64 = 0
	for _, request := range t.RequestsHTTP {
		count += request.GetRequestCount()
	}
	return count
=======
	// Description optionally describes the template.
	Description string `yaml:"description,omitempty"`
>>>>>>> f22a223e
}<|MERGE_RESOLUTION|>--- conflicted
+++ resolved
@@ -24,7 +24,8 @@
 	Author string `yaml:"author"`
 	// Severity optionally describes the severity of the template
 	Severity string `yaml:"severity,omitempty"`
-<<<<<<< HEAD
+	// Description optionally describes the template.
+	Description string `yaml:"description,omitempty"`
 }
 
 func (t* Template) GetHTTPRequestsCount() int64 {
@@ -33,8 +34,4 @@
 		count += request.GetRequestCount()
 	}
 	return count
-=======
-	// Description optionally describes the template.
-	Description string `yaml:"description,omitempty"`
->>>>>>> f22a223e
 }