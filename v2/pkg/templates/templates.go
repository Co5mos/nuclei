//go:generate dstdocgen -path "" -structure Template -output templates_doc.go -package templates
package templates

import (
	"github.com/projectdiscovery/nuclei/v2/pkg/model"
	"github.com/projectdiscovery/nuclei/v2/pkg/protocols"
	"github.com/projectdiscovery/nuclei/v2/pkg/protocols/dns"
	"github.com/projectdiscovery/nuclei/v2/pkg/protocols/file"
	"github.com/projectdiscovery/nuclei/v2/pkg/protocols/headless"
	"github.com/projectdiscovery/nuclei/v2/pkg/protocols/http"
	"github.com/projectdiscovery/nuclei/v2/pkg/protocols/network"
<<<<<<< HEAD
	"github.com/projectdiscovery/nuclei/v2/pkg/protocols/ssl"
	"github.com/projectdiscovery/nuclei/v2/pkg/protocols/websocket"
=======
	"github.com/projectdiscovery/nuclei/v2/pkg/templates/types"
>>>>>>> 0f897a39
	"github.com/projectdiscovery/nuclei/v2/pkg/workflows"
)

// Template is a YAML input file which defines all the requests and
// other metadata for a template.
type Template struct {
	// description: |
	//   ID is the unique id for the template.
	//
	//   #### Good IDs
	//
	//   A good ID uniquely identifies what the requests in the template
	//   are doing. Let's say you have a template that identifies a git-config
	//   file on the webservers, a good name would be `git-config-exposure`. Another
	//   example name is `azure-apps-nxdomain-takeover`.
	// examples:
	//   - name: ID Example
	//     value: "\"CVE-2021-19520\""
	ID string `yaml:"id" jsonschema:"title=id of the template,description=The Unique ID for the template,example=cve-2021-19520,pattern=^([a-zA-Z0-9]+[-_])*[a-zA-Z0-9]+$"`
	// description: |
	//   Info contains metadata information about the template.
	// examples:
	//   - value: exampleInfoStructure
	Info model.Info `yaml:"info" jsonschema:"title=info for the template,description=Info contains metadata for the template"`
	// description: |
	//   Requests contains the http request to make in the template.
	// examples:
	//   - value: exampleNormalHTTPRequest
	RequestsHTTP []*http.Request `yaml:"requests,omitempty" json:"requests,omitempty" jsonschema:"title=http requests to make,description=HTTP requests to make for the template"`
	// description: |
	//   DNS contains the dns request to make in the template
	// examples:
	//   - value: exampleNormalDNSRequest
	RequestsDNS []*dns.Request `yaml:"dns,omitempty" json:"dns,omitempty" jsonschema:"title=dns requests to make,description=DNS requests to make for the template"`
	// description: |
	//   File contains the file request to make in the template
	// examples:
	//   - value: exampleNormalFileRequest
	RequestsFile []*file.Request `yaml:"file,omitempty" json:"file,omitempty" jsonschema:"title=file requests to make,description=File requests to make for the template"`
	// description: |
	//   Network contains the network request to make in the template
	// examples:
	//   - value: exampleNormalNetworkRequest
	RequestsNetwork []*network.Request `yaml:"network,omitempty" json:"network,omitempty" jsonschema:"title=network requests to make,description=Network requests to make for the template"`
	// description: |
	//   Headless contains the headless request to make in the template.
	RequestsHeadless []*headless.Request `yaml:"headless,omitempty" json:"headless,omitempty" jsonschema:"title=headless requests to make,description=Headless requests to make for the template"`
	// description: |
	//   SSL contains the SSL request to make in the template.
	RequestsSSL []*ssl.Request `yaml:"ssl,omitempty" json:"ssl,omitempty" jsonschema:"title=ssl requests to make,description=SSL requests to make for the template"`
	// description: |
	//   Websocket contains the Websocket request to make in the template.
	RequestsWebsocket []*websocket.Request `yaml:"websocket,omitempty" json:"websocket,omitempty" jsonschema:"title=websocket requests to make,description=Websocket requests to make for the template"`

	// description: |
	//   Workflows is a yaml based workflow declaration code.
	workflows.Workflow `yaml:",inline,omitempty" jsonschema:"title=workflows to run,description=Workflows to run for the template"`
	CompiledWorkflow   *workflows.Workflow `yaml:"-" json:"-" jsonschema:"-"`

	// description: |
	//   Self Contained marks Requests for the template as self-contained
	SelfContained bool `yaml:"self-contained,omitempty" jsonschema:"title=mark requests as self-contained,description=Mark Requests for the template as self-contained"`

	// TotalRequests is the total number of requests for the template.
	TotalRequests int `yaml:"-" json:"-"`
	// Executer is the actual template executor for running template requests
	Executer protocols.Executer `yaml:"-" json:"-"`

	Path string `yaml:"-" json:"-"`
}

<<<<<<< HEAD
// TemplateTypes is a list of accepted template types
var TemplateTypes = []string{
	"dns",
	"file",
	"http",
	"headless",
	"network",
	"workflow",
	"ssl",
	"websocket",
}

// Type returns the type of the template
func (t *Template) Type() string {
	switch {
	case len(t.RequestsDNS) > 0:
		return "dns"
	case len(t.RequestsFile) > 0:
		return "file"
	case len(t.RequestsHTTP) > 0:
		return "http"
	case len(t.RequestsHeadless) > 0:
		return "headless"
	case len(t.RequestsNetwork) > 0:
		return "network"
	case len(t.Workflows) > 0:
		return "workflow"
	case len(t.RequestsSSL) > 0:
		return "ssl"
	case len(t.RequestsWebsocket) > 0:
		return "websocket"
	default:
		return ""
=======
// Type returns the type of the template
func (t *Template) Type() types.ProtocolType {
	switch {
	case len(t.RequestsDNS) > 0:
		return types.DNSProtocol
	case len(t.RequestsFile) > 0:
		return types.FileProtocol
	case len(t.RequestsHTTP) > 0:
		return types.HTTPProtocol
	case len(t.RequestsHeadless) > 0:
		return types.HeadlessProtocol
	case len(t.RequestsNetwork) > 0:
		return types.NetworkProtocol
	case t.CompiledWorkflow != nil:
		return types.WorkflowProtocol
	default:
		return types.InvalidProtocol
>>>>>>> 0f897a39
	}
}<|MERGE_RESOLUTION|>--- conflicted
+++ resolved
@@ -9,12 +9,9 @@
 	"github.com/projectdiscovery/nuclei/v2/pkg/protocols/headless"
 	"github.com/projectdiscovery/nuclei/v2/pkg/protocols/http"
 	"github.com/projectdiscovery/nuclei/v2/pkg/protocols/network"
-<<<<<<< HEAD
 	"github.com/projectdiscovery/nuclei/v2/pkg/protocols/ssl"
 	"github.com/projectdiscovery/nuclei/v2/pkg/protocols/websocket"
-=======
 	"github.com/projectdiscovery/nuclei/v2/pkg/templates/types"
->>>>>>> 0f897a39
 	"github.com/projectdiscovery/nuclei/v2/pkg/workflows"
 )
 
@@ -86,7 +83,6 @@
 	Path string `yaml:"-" json:"-"`
 }
 
-<<<<<<< HEAD
 // TemplateTypes is a list of accepted template types
 var TemplateTypes = []string{
 	"dns",
@@ -99,28 +95,6 @@
 	"websocket",
 }
 
-// Type returns the type of the template
-func (t *Template) Type() string {
-	switch {
-	case len(t.RequestsDNS) > 0:
-		return "dns"
-	case len(t.RequestsFile) > 0:
-		return "file"
-	case len(t.RequestsHTTP) > 0:
-		return "http"
-	case len(t.RequestsHeadless) > 0:
-		return "headless"
-	case len(t.RequestsNetwork) > 0:
-		return "network"
-	case len(t.Workflows) > 0:
-		return "workflow"
-	case len(t.RequestsSSL) > 0:
-		return "ssl"
-	case len(t.RequestsWebsocket) > 0:
-		return "websocket"
-	default:
-		return ""
-=======
 // Type returns the type of the template
 func (t *Template) Type() types.ProtocolType {
 	switch {
@@ -136,8 +110,11 @@
 		return types.NetworkProtocol
 	case t.CompiledWorkflow != nil:
 		return types.WorkflowProtocol
+	case len(t.RequestsSSL) > 0:
+		return types.SSLProtocol
+	case len(t.RequestsWebsocket) > 0:
+		return types.WebsocketProtocol
 	default:
 		return types.InvalidProtocol
->>>>>>> 0f897a39
 	}
 }