--- conflicted
+++ resolved
@@ -193,11 +193,7 @@
 
 	var q dns.Question
 
-<<<<<<< HEAD
-	final := replacer.Replace(request.Name, generateDNSVariables(host))
-=======
-	final := replacer.Replace(request.Name, GenerateDNSVariables(domain))
->>>>>>> abba4981
+	final := replacer.Replace(request.Name, GenerateDNSVariables(host))
 
 	q.Name = dns.Fqdn(final)
 	q.Qclass = request.class
