--- conflicted
+++ resolved
@@ -2,13 +2,10 @@
 
 import (
 	"net/http/cookiejar"
+	"sync/atomic"
 
-<<<<<<< HEAD
 	"github.com/projectdiscovery/gologger"
-	maputils "github.com/projectdiscovery/utils/maps"
-=======
 	mapsutil "github.com/projectdiscovery/utils/maps"
->>>>>>> c8a7df98
 )
 
 // Context implements a shared context struct to share information across multiple templates within a workflow
@@ -18,14 +15,9 @@
 
 	// CookieJar shared within workflow's http templates
 	CookieJar *cookiejar.Jar
-<<<<<<< HEAD
-	// Args is a workflow shared key-value store
-	args maputils.SyncLockMap[string, interface{}]
-=======
 
 	// Args is a workflow shared key-value store
 	args *mapsutil.SyncLockMap[string, interface{}]
->>>>>>> c8a7df98
 }
 
 // Create a new contextargs instance
@@ -35,65 +27,31 @@
 
 // Create a new contextargs instance with input string
 func NewWithInput(input string) *Context {
-<<<<<<< HEAD
 	jar, err := cookiejar.New(nil)
 	if err != nil {
-		gologger.Error().Msgf("Could not create cookie jar: %s\n", err)
+		gologger.Error().Msgf("contextargs: could not create cookie jar: %s\n", err)
 	}
-	return &Context{MetaInput: &MetaInput{Input: input}, CookieJar: jar, args: maputils.SyncLockMap[string, interface{}]{
-		Map: make(map[string]interface{}),
-	}}
-=======
-	return &Context{MetaInput: &MetaInput{Input: input}}
-}
-
-func (ctx *Context) initialize() {
-	ctx.args = &mapsutil.SyncLockMap[string, interface{}]{Map: mapsutil.Map[string, interface{}]{}}
->>>>>>> c8a7df98
+	return &Context{
+		MetaInput: &MetaInput{Input: input},
+		CookieJar: jar,
+		args: &mapsutil.SyncLockMap[string, interface{}]{
+			Map:      make(map[string]interface{}),
+			ReadOnly: atomic.Bool{},
+		},
+	}
 }
 
 // Set the specific key-value pair
 func (ctx *Context) Set(key string, value interface{}) {
-	if err := ctx.args.Set(key, value); err != nil {
-		gologger.Error().Msgf("contextargs: could not set key: %s\n", err)
-	}
-<<<<<<< HEAD
-=======
-
 	_ = ctx.args.Set(key, value)
 }
 
-func (ctx *Context) isInitialized() bool {
-	return ctx.args != nil
-}
-
 func (ctx *Context) hasArgs() bool {
-	return ctx.isInitialized() && !ctx.args.IsEmpty()
->>>>>>> c8a7df98
+	return !ctx.args.IsEmpty()
 }
 
 // Get the value with specific key if exists
 func (ctx *Context) Get(key string) (interface{}, bool) {
-<<<<<<< HEAD
-	return ctx.args.Get(key)
-}
-
-func (ctx *Context) GetAll() maputils.Map[string, interface{}] {
-	return ctx.args.GetAll()
-}
-
-func (ctx *Context) ForEach(f func(string, interface{}) error) {
-	if err := ctx.args.Iterate(f); err != nil {
-		gologger.Error().Msgf("contextargs: could not iterate: %s\n", err)
-	}
-}
-
-// Merge merges the map into the contextargs
-func (ctx *Context) Merge(m map[string]interface{}) {
-	if err := ctx.args.Merge(m); err != nil {
-		gologger.Error().Msgf("contextargs: could not merge: %s\n", err)
-	}
-=======
 	if !ctx.hasArgs() {
 		return nil, false
 	}
@@ -101,12 +59,12 @@
 	return ctx.args.Get(key)
 }
 
-func (ctx *Context) GetAll() *mapsutil.SyncLockMap[string, interface{}] {
+func (ctx *Context) GetAll() map[string]interface{} {
 	if !ctx.hasArgs() {
 		return nil
 	}
 
-	return ctx.args.Clone()
+	return ctx.args.Clone().Map
 }
 
 func (ctx *Context) ForEach(f func(string, interface{})) {
@@ -114,16 +72,11 @@
 		f(k, v)
 		return nil
 	})
->>>>>>> c8a7df98
 }
 
 // Has check if the key exists
 func (ctx *Context) Has(key string) bool {
-<<<<<<< HEAD
-	return ctx.args.Has(key)
-=======
 	return ctx.hasArgs() && ctx.args.Has(key)
->>>>>>> c8a7df98
 }
 
 func (ctx *Context) HasArgs() bool {
@@ -133,11 +86,7 @@
 func (ctx *Context) Clone() *Context {
 	newCtx := &Context{
 		MetaInput: ctx.MetaInput.Clone(),
-<<<<<<< HEAD
-		args:      *ctx.args.Clone(),
-=======
 		args:      ctx.args,
->>>>>>> c8a7df98
 		CookieJar: ctx.CookieJar,
 	}
 	return newCtx
