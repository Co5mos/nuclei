package engine

import (
	"context"
	"crypto/tls"
<<<<<<< HEAD
	"github.com/projectdiscovery/nuclei/v2/pkg/protocols/utils"
=======
	"fmt"
	"net"
>>>>>>> a4bea4f9
	"net/http"
	"net/url"
	"time"

	"github.com/projectdiscovery/nuclei/v2/pkg/protocols/common/protocolstate"
	"github.com/projectdiscovery/nuclei/v2/pkg/types"
	"golang.org/x/net/proxy"
)

// newhttpClient creates a new http client for headless communication with a timeout
func newhttpClient(options *types.Options) *http.Client {
	dialer := protocolstate.Dialer

	// Set the base TLS configuration definition
	tlsConfig := &tls.Config{
		Renegotiation:      tls.RenegotiateOnceAsClient,
		InsecureSkipVerify: true,
	}

	// Add the client certificate authentication to the request if it's configured
	tlsConfig = utils.AddConfiguredClientCertToRequest(tlsConfig, options)

	transport := &http.Transport{
		DialContext:         dialer.Dial,
		MaxIdleConns:        500,
		MaxIdleConnsPerHost: 500,
		MaxConnsPerHost:     500,
		TLSClientConfig:     tlsConfig,
	}

	if options.ProxyURL != "" {
		if proxyURL, err := url.Parse(options.ProxyURL); err == nil {
			transport.Proxy = http.ProxyURL(proxyURL)
		}
	} else if options.ProxySocksURL != "" {
		var proxyAuth *proxy.Auth

		socksURL, proxyErr := url.Parse(options.ProxySocksURL)
		if proxyErr == nil {
			proxyAuth = &proxy.Auth{}
			proxyAuth.User = socksURL.User.Username()
			proxyAuth.Password, _ = socksURL.User.Password()
		}
		dialer, proxyErr := proxy.SOCKS5("tcp", fmt.Sprintf("%s:%s", socksURL.Hostname(), socksURL.Port()), proxyAuth, proxy.Direct)
		dc := dialer.(interface {
			DialContext(ctx context.Context, network, addr string) (net.Conn, error)
		})
		if proxyErr == nil {
			transport.DialContext = dc.DialContext
		}
	}

	return &http.Client{Transport: transport, Timeout: time.Duration(options.Timeout*3) * time.Second}
}<|MERGE_RESOLUTION|>--- conflicted
+++ resolved
@@ -3,12 +3,9 @@
 import (
 	"context"
 	"crypto/tls"
-<<<<<<< HEAD
+	"fmt"
 	"github.com/projectdiscovery/nuclei/v2/pkg/protocols/utils"
-=======
-	"fmt"
 	"net"
->>>>>>> a4bea4f9
 	"net/http"
 	"net/url"
 	"time"
