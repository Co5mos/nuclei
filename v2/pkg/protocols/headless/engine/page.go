--- conflicted
+++ resolved
@@ -1,13 +1,9 @@
 package engine
 
 import (
-<<<<<<< HEAD
-	"fmt"
-=======
 	"bufio"
 	"fmt"
 	"net/http"
->>>>>>> c851a6f3
 	"net/url"
 	"strings"
 	"sync"
@@ -102,27 +98,14 @@
 		return nil, nil, err
 	}
 
-<<<<<<< HEAD
-	//FIXME: this is a hack, make sure to fix this in the future. See: https://github.com/go-rod/rod/issues/188
-	var e proto.NetworkResponseReceived
-	wait := page.WaitEvent(&e)
-
-	data, err := createdPage.ExecuteActions(baseURL, actions)
-=======
 	// inject cookies
 	// each http request is performed via the native go http client
 	// we first inject the shared cookies
 	URL, err := url.Parse(input.MetaInput.Input)
->>>>>>> c851a6f3
-	if err != nil {
-		return nil, nil, err
-	}
-
-<<<<<<< HEAD
-	wait()
-	data["header"] = headersToString(e.Response.Headers)
-	data["status_code"] = fmt.Sprint(e.Response.Status)
-=======
+	if err != nil {
+		return nil, nil, err
+	}
+
 	if options.CookieReuse {
 		if cookies := input.CookieJar.Cookies(URL); len(cookies) > 0 {
 			var NetworkCookies []*proto.NetworkCookie
@@ -185,7 +168,6 @@
 			resp.Body.Close()
 		}
 	}
->>>>>>> c851a6f3
 
 	return data, createdPage, nil
 }
@@ -284,18 +266,6 @@
 	return false
 }
 
-<<<<<<< HEAD
-// headersToString converts network headers to string
-func headersToString(headers proto.NetworkHeaders) string {
-	builder := &strings.Builder{}
-	for header, value := range headers {
-		builder.WriteString(header)
-		builder.WriteString(": ")
-		builder.WriteString(value.String())
-		builder.WriteRune('\n')
-	}
-	return builder.String()
-=======
 func GetSameSite(cookie *http.Cookie) string {
 	switch cookie.SameSite {
 	case http.SameSiteNoneMode:
@@ -309,5 +279,4 @@
 	default:
 		return ""
 	}
->>>>>>> c851a6f3
 }