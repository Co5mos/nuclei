package http

import (
	"fmt"
	"strings"

	"github.com/pkg/errors"

	"github.com/projectdiscovery/fileutil"
	"github.com/projectdiscovery/nuclei/v2/pkg/operators"
	"github.com/projectdiscovery/nuclei/v2/pkg/protocols"
	"github.com/projectdiscovery/nuclei/v2/pkg/protocols/common/expressions"
	"github.com/projectdiscovery/nuclei/v2/pkg/protocols/common/generators"
	"github.com/projectdiscovery/nuclei/v2/pkg/protocols/http/httpclientpool"
	"github.com/projectdiscovery/rawhttp"
	"github.com/projectdiscovery/retryablehttp-go"
)

// Request contains a http request to be made from a template
type Request struct {
	// Operators for the current request go here.
	operators.Operators `yaml:",inline"`
	// description: |
	//   Path contains the path/s for the HTTP requests. It supports variables
	//   as placeholders.
	// examples:
	//   - name: Some example path values
	//     value: >
	//       []string{"{{BaseURL}}", "{{BaseURL}}/+CSCOU+/../+CSCOE+/files/file_list.json?path=/sessions"}
	Path []string `yaml:"path,omitempty" jsonschema:"title=path(s) for the http request,description=Path(s) to send http requests to"`
	// description: |
	//   Raw contains HTTP Requests in Raw format.
	// examples:
	//   - name: Some example raw requests
	//     value: |
	//       []string{"GET /etc/passwd HTTP/1.1\nHost:\nContent-Length: 4", "POST /.%0d./.%0d./.%0d./.%0d./bin/sh HTTP/1.1\nHost: {{Hostname}}\nUser-Agent: Mozilla/5.0 (Windows NT 10.0; Win64; x64; rv:71.0) Gecko/20100101 Firefox/71.0\nContent-Length: 1\nConnection: close\n\necho\necho\ncat /etc/passwd 2>&1"}
	Raw []string `yaml:"raw,omitempty" jsonschema:"http requests in raw format,description=HTTP Requests in Raw Format"`
	// ID is the optional id of the request
	ID string `yaml:"id,omitempty" jsonschema:"title=id for the http request,description=ID for the HTTP Request"`
	// description: |
	//  Name is the optional name of the request.
	//
	//  If a name is specified, all the named request in a template can be matched upon
	//  in a combined manner allowing multirequest based matchers.
	Name string `yaml:"name,omitempty" jsonschema:"title=name for the http request,description=Optional name for the HTTP Request"`
	// description: |
	//   Attack is the type of payload combinations to perform.
	//
	//   Sniper is each payload once, pitchfork combines multiple payload sets and clusterbomb generates
	//   permutations and combinations for all payloads.
	// values:
	//   - "sniper"
	//   - "pitchfork"
	//   - "clusterbomb"
	AttackType string `yaml:"attack,omitempty" jsonschema:"title=attack is the payload combination,description=Attack is the type of payload combinations to perform,enum=sniper,enum=pitchfork,enum=clusterbomb"`
	// description: |
	//   Method is the HTTP Request Method.
	// values:
	//   - "GET"
	//   - "HEAD"
	//   - "POST"
	//   - "PUT"
	//   - "DELETE"
	//   - "CONNECT"
	//   - "OPTIONS"
	//   - "TRACE"
	//   - "PATCH"
	//   - "PURGE"
	Method string `yaml:"method,omitempty" jsonschema:"title=method is the http request method,description=Method is the HTTP Request Method,enum=GET,enum=HEAD,enum=POST,enum=PUT,enum=DELETE,enum=CONNECT,enum=OPTIONS,enum=TRACE,enum=PATCH,enum=PURGE"`
	// description: |
	//   Body is an optional parameter which contains HTTP Request body.
	// examples:
	//   - name: Same Body for a Login POST request
	//     value: "\"username=test&password=test\""
	Body string `yaml:"body,omitempty" jsonschema:"title=body is the http request body,description=Body is an optional parameter which contains HTTP Request body"`
	// description: |
	//   Payloads contains any payloads for the current request.
	//
	//   Payloads support both key-values combinations where a list
	//   of payloads is provided, or optionally a single file can also
	//   be provided as payload which will be read on run-time.
	Payloads map[string]interface{} `yaml:"payloads,omitempty" jsonschema:"title=payloads for the http request,description=Payloads contains any payloads for the current request"`
	// description: |
	//   Headers contains HTTP Headers to send with the request.
	// examples:
	//   - value: |
	//       map[string]string{"Content-Type": "application/x-www-form-urlencoded", "Content-Length": "1", "Any-Header": "Any-Value"}
	Headers map[string]string `yaml:"headers,omitempty" jsonschema:"title=headers to send with the http request,description=Headers contains HTTP Headers to send with the request"`
	// description: |
	//   RaceCount is the number of times to send a request in Race Condition Attack.
	// examples:
	//   - name: Send a request 5 times
	//     value: "5"
	RaceNumberRequests int `yaml:"race_count,omitempty" jsonschema:"title=number of times to repeat request in race condition,description=Number of times to send a request in Race Condition Attack"`
	// description: |
	//   MaxRedirects is the maximum number of redirects that should be followed.
	// examples:
	//   - name: Follow up to 5 redirects
	//     value: "5"
	MaxRedirects int `yaml:"max-redirects,omitempty" jsonschema:"title=maximum number of redirects to follow,description=Maximum number of redirects that should be followed"`
	// description: |
	//   PipelineConcurrentConnections is number of connections to create during pipelining.
	// examples:
	//   - name: Create 40 concurrent connections
	//     value: 40
	PipelineConcurrentConnections int `yaml:"pipeline-concurrent-connections,omitempty" jsonschema:"title=number of pipelining connections,description=Number of connections to create during pipelining"`
	// description: |
	//   PipelineRequestsPerConnection is number of requests to send per connection when pipelining.
	// examples:
	//   - name: Send 100 requests per pipeline connection
	//     value: 100
	PipelineRequestsPerConnection int `yaml:"pipeline-requests-per-connection,omitempty" jsonschema:"title=number of requests to send per pipelining connections,description=Number of requests to send per connection when pipelining"`
	// description: |
	//   Threads specifies number of threads to use sending requests. This enables Connection Pooling.
	//
	//   Connection: Close attribute must not be used in request while using threads flag, otherwise
	//   pooling will fail and engine will continue to close connections after requests.
	// examples:
	//   - name: Send requests using 10 concurrent threads
	//     value: 10
	Threads int `yaml:"threads,omitempty" jsonschema:"title=threads for sending requests,description=Threads specifies number of threads to use sending requests. This enables Connection Pooling"`
	// description: |
	//   MaxSize is the maximum size of http response body to read in bytes.
	// examples:
	//   - name: Read max 2048 bytes of the response
	//     value: 2048
	MaxSize int `yaml:"max-size,omitempty" jsonschema:"title=maximum http response body size,description=Maximum size of http response body to read in bytes"`

	CompiledOperators *operators.Operators `yaml:"-"`

	options       *protocols.ExecuterOptions
	attackType    generators.Type
	totalRequests int
	customHeaders map[string]string
	generator     *generators.Generator // optional, only enabled when using payloads
	httpClient    *retryablehttp.Client
	rawhttpClient *rawhttp.Client
	dynamicValues map[string]interface{}

	// description: |
	//   CookieReuse is an optional setting that enables cookie reuse for
	//   all requests defined in raw section.
	CookieReuse bool `yaml:"cookie-reuse,omitempty" jsonschema:"title=optional cookie reuse enable,description=Optional setting that enables cookie reuse"`
	// description: |
	//   Redirects specifies whether redirects should be followed by the HTTP Client.
	//
	//   This can be used in conjunction with `max-redirects` to control the HTTP request redirects.
	Redirects bool `yaml:"redirects,omitempty" jsonschema:"title=follow http redirects,description=Specifies whether redirects should be followed by the HTTP Client"`
	// description: |
	//   Pipeline defines if the attack should be performed with HTTP 1.1 Pipelining
	//
	//   All requests must be idempotent (GET/POST). This can be used for race conditions/billions requests.
	Pipeline bool `yaml:"pipeline,omitempty" jsonschema:"title=perform HTTP 1.1 pipelining,description=Pipeline defines if the attack should be performed with HTTP 1.1 Pipelining"`
	// description: |
	//   Unsafe specifies whether to use rawhttp engine for sending Non RFC-Compliant requests.
	//
	//   This uses the [rawhttp](https://github.com/projectdiscovery/rawhttp) engine to achieve complete
	//   control over the request, with no normalization performed by the client.
	Unsafe bool `yaml:"unsafe,omitempty" jsonschema:"title=use rawhttp non-strict-rfc client,description=Unsafe specifies whether to use rawhttp engine for sending Non RFC-Compliant requests"`
	// description: |
	//   Race determines if all the request have to be attempted at the same time (Race Condition)
	//
	//   The actual number of requests that will be sent is determined by the `race_count`  field.
	Race bool `yaml:"race,omitempty" jsonschema:"title=perform race-http request coordination attack,description=Race determines if all the request have to be attempted at the same time (Race Condition)"`
	// description: |
	//   ReqCondition automatically assigns numbers to requests and preserves their history.
	//
	//   This allows matching on them later for multi-request conditions.
	ReqCondition bool `yaml:"req-condition,omitempty" jsonschema:"title=preserve request history,description=Automatically assigns numbers to requests and preserves their history"`
	// description: |
	//   StopAtFirstMatch stops the execution of the requests and template as soon as a match is found.
	StopAtFirstMatch bool `yaml:"stop-at-first-match,omitempty" jsonschema:"title=stop at first match,description=Stop the execution after a match is found"`
	// description: |
	//   SkipVariablesCheck skips the check for unresolved variables in request
	SkipVariablesCheck bool `yaml:"skip-variables-check,omitempty" jsonschema:"title=skip variable checks,description=Skips the check for unresolved variables in request"`
}

// GetID returns the unique ID of the request if any.
func (request *Request) GetID() string {
	return request.ID
}

// Compile compiles the protocol request for further execution.
func (request *Request) Compile(options *protocols.ExecuterOptions) error {
	connectionConfiguration := &httpclientpool.Configuration{
		Threads:         request.Threads,
		MaxRedirects:    request.MaxRedirects,
		FollowRedirects: request.Redirects,
		CookieReuse:     request.CookieReuse,
	}

	// if the headers contain "Connection" we need to disable the automatic keep alive of the standard library
	if _, hasConnectionHeader := request.Headers["Connection"]; hasConnectionHeader {
		connectionConfiguration.Connection = &httpclientpool.ConnectionConfiguration{DisableKeepAlive: false}
	}

	client, err := httpclientpool.Get(options.Options, connectionConfiguration)
	if err != nil {
		return errors.Wrap(err, "could not get dns client")
	}
	request.customHeaders = make(map[string]string)
	request.httpClient = client
	request.options = options
	for _, option := range request.options.Options.CustomHeaders {
		parts := strings.SplitN(option, ":", 2)
		if len(parts) != 2 {
			continue
		}
		request.customHeaders[parts[0]] = strings.TrimSpace(parts[1])
	}

	if request.Body != "" && !strings.Contains(request.Body, "\r\n") {
		request.Body = strings.ReplaceAll(request.Body, "\n", "\r\n")
	}
	if len(request.Raw) > 0 {
		for i, raw := range request.Raw {
			if !strings.Contains(raw, "\r\n") {
				request.Raw[i] = strings.ReplaceAll(raw, "\n", "\r\n")
			}
		}
		request.rawhttpClient = httpclientpool.GetRawHTTP(options.Options)
	}
	if len(request.Matchers) > 0 || len(request.Extractors) > 0 {
		compiled := &request.Operators
		if compileErr := compiled.Compile(); compileErr != nil {
			return errors.Wrap(compileErr, "could not compile operators")
		}
		request.CompiledOperators = compiled
	}

<<<<<<< HEAD
	if len(request.Payloads) > 0 {
		attackType := request.AttackType
=======
	// Resolve payload paths from vars if they exists
	for name, payload := range r.options.Options.VarsPayload() {
		payloadStr, ok := payload.(string)
		// check if inputs contains the payload
		var hasPayloadName bool
		// search for markers in all request parts
		var inputs []string
		inputs = append(inputs, r.Method, r.Body)
		inputs = append(inputs, r.Raw...)
		for k, v := range r.customHeaders {
			inputs = append(inputs, fmt.Sprintf("%s: %s", k, v))
		}
		for k, v := range r.Headers {
			inputs = append(inputs, fmt.Sprintf("%s: %s", k, v))
		}

		for _, input := range inputs {
			if expressions.ContainsVariablesWithNames(input, map[string]interface{}{name: payload}) == nil {
				hasPayloadName = true
				break
			}
		}
		if ok && hasPayloadName && fileutil.FileExists(payloadStr) {
			if r.Payloads == nil {
				r.Payloads = make(map[string]interface{})
			}
			r.Payloads[name] = payloadStr
		}
	}

	if len(r.Payloads) > 0 {
		attackType := r.AttackType
>>>>>>> d7eec370
		if attackType == "" {
			attackType = "batteringram"
		}
		var ok bool
		r.attackType, ok = generators.StringToType[attackType]
		if !ok {
			return fmt.Errorf("invalid attack type provided: %s", attackType)
		}
<<<<<<< HEAD
		request.attackType = generators.StringToType[attackType]
=======
>>>>>>> d7eec370

		// Resolve payload paths if they are files.
		for name, payload := range request.Payloads {
			payloadStr, ok := payload.(string)
			if ok {
				final, resolveErr := options.Catalog.ResolvePath(payloadStr, options.TemplatePath)
				if resolveErr != nil {
					return errors.Wrap(resolveErr, "could not read payload file")
				}
				request.Payloads[name] = final
			}
		}
		request.generator, err = generators.New(request.Payloads, request.attackType, request.options.TemplatePath)
		if err != nil {
			return errors.Wrap(err, "could not parse payloads")
		}
	}
	request.options = options
	request.totalRequests = request.Requests()
	return nil
}

// Requests returns the total number of requests the YAML rule will perform
func (request *Request) Requests() int {
	if request.generator != nil {
		payloadRequests := request.generator.NewIterator().Total() * len(request.Raw)
		return payloadRequests
	}
	if len(request.Raw) > 0 {
		requests := len(request.Raw)
		if requests == 1 && request.RaceNumberRequests != 0 {
			requests *= request.RaceNumberRequests
		}
		return requests
	}
	return len(request.Path)
}<|MERGE_RESOLUTION|>--- conflicted
+++ resolved
@@ -228,23 +228,19 @@
 		request.CompiledOperators = compiled
 	}
 
-<<<<<<< HEAD
-	if len(request.Payloads) > 0 {
-		attackType := request.AttackType
-=======
 	// Resolve payload paths from vars if they exists
-	for name, payload := range r.options.Options.VarsPayload() {
+	for name, payload := range request.options.Options.VarsPayload() {
 		payloadStr, ok := payload.(string)
 		// check if inputs contains the payload
 		var hasPayloadName bool
 		// search for markers in all request parts
 		var inputs []string
-		inputs = append(inputs, r.Method, r.Body)
-		inputs = append(inputs, r.Raw...)
-		for k, v := range r.customHeaders {
+		inputs = append(inputs, request.Method, request.Body)
+		inputs = append(inputs, request.Raw...)
+		for k, v := range request.customHeaders {
 			inputs = append(inputs, fmt.Sprintf("%s: %s", k, v))
 		}
-		for k, v := range r.Headers {
+		for k, v := range request.Headers {
 			inputs = append(inputs, fmt.Sprintf("%s: %s", k, v))
 		}
 
@@ -255,28 +251,23 @@
 			}
 		}
 		if ok && hasPayloadName && fileutil.FileExists(payloadStr) {
-			if r.Payloads == nil {
-				r.Payloads = make(map[string]interface{})
+			if request.Payloads == nil {
+				request.Payloads = make(map[string]interface{})
 			}
-			r.Payloads[name] = payloadStr
-		}
-	}
-
-	if len(r.Payloads) > 0 {
-		attackType := r.AttackType
->>>>>>> d7eec370
+			request.Payloads[name] = payloadStr
+		}
+	}
+
+	if len(request.Payloads) > 0 {
+		attackType := request.AttackType
 		if attackType == "" {
 			attackType = "batteringram"
 		}
 		var ok bool
-		r.attackType, ok = generators.StringToType[attackType]
+		request.attackType, ok = generators.StringToType[attackType]
 		if !ok {
 			return fmt.Errorf("invalid attack type provided: %s", attackType)
 		}
-<<<<<<< HEAD
-		request.attackType = generators.StringToType[attackType]
-=======
->>>>>>> d7eec370
 
 		// Resolve payload paths if they are files.
 		for name, payload := range request.Payloads {
