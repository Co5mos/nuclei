<h1 align="center">
  <br>
  <a href="https://nuclei.projectdiscovery.io"><img src="static/nuclei-logo.png" width="200px" alt="Nuclei"></a>
</h1>

<h4 align="center">Fast and customisable vulnerability scanner based on simple YAML based DSL.</h4>


<p align="center">
<a href="https://goreportcard.com/report/github.com/projectdiscovery/nuclei"><img src="https://goreportcard.com/badge/github.com/projectdiscovery/nuclei"></a>
<a href="https://github.com/projectdiscovery/nuclei/issues"><img src="https://img.shields.io/badge/contributions-welcome-brightgreen.svg?style=flat"></a>
<a href="https://github.com/projectdiscovery/nuclei/releases"><img src="https://img.shields.io/github/release/projectdiscovery/nuclei"></a>
<a href="https://twitter.com/pdnuclei"><img src="https://img.shields.io/twitter/follow/pdnuclei.svg?logo=twitter"></a>
<a href="https://discord.gg/KECAGdH"><img src="https://img.shields.io/discord/695645237418131507.svg?logo=discord"></a>
</p>
      
<p align="center">
  <a href="#how-it-works">How</a> •
  <a href="#install-nuclei">Install</a> •
  <a href="#for-security-engineers">For Security Engineers</a> •
  <a href="#for-developers-and-organisations">For Developers</a> •
<<<<<<< HEAD
  <a href="https://nuclei.projectdiscovery.io">Wiki</a> •
=======
  <a href="https://nuclei.projectdiscovery.io/nuclei/get-started/">Documentation</a> •
>>>>>>> 4cb2b522
  <a href="#credits">Credits</a> •
  <a href="#license">License</a> •
  <a href="https://discord.gg/KECAGdH">Join Discord</a>
</p>

---

<<<<<<< HEAD
Nuclei is used to send requests across targets based on a template leading to zero false positives and provides fast scanning on large numbers of hosts. Nuclei offers scanning for a variety of protocols including TCP, DNS, HTTP, File, etc. With powerful and flexible templating, all kinds of security checks can be modelled with Nuclei.

We have a [dedicated repository](https://github.com/projectdiscovery/nuclei-templates) that houses various types of vulnerability templates contributed by **more than 100** security researchers and engineers. It is preloaded with ready to use templates, using update-templates flag.
=======
Nuclei is used to send requests across targets based on a template leading to zero false positives and providing fast scanning on large number of hosts. Nuclei offers scanning for a variety of protocols including TCP, DNS, HTTP, File, etc. With powerful and flexible templating, all kinds of security checks can be modelled with Nuclei.

We have a [dedicated repository](https://github.com/projectdiscovery/nuclei-templates) that houses various type of vulnerability templates contributed by **more than 100** security researchers and engineers. It is preloaded with ready to use templates using `-update-templates` flag.
>>>>>>> 4cb2b522



## How it works


<h3 align="center">
  <img src="static/nuclei-flow.jpg" alt="nuclei-flow" width="700px"></a>
</h3>


# Install Nuclei

```sh
▶ GO111MODULE=on go get -v github.com/projectdiscovery/nuclei/v2/cmd/nuclei
```
<<<<<<< HEAD
**More installation [methods can be found here](https://nuclei.projectdiscovery.io/nuclei/get-started/).**
=======
**More installation [methods can be found here](https://nuclei.projectdiscovery.io/nuclei/get-started/#nuclei-installation).**
>>>>>>> 4cb2b522

<table>
<tr>
<td>  

### Download Templates

<<<<<<< HEAD
You can download and update the nuclei templates using <ins>*update-templates*</ins> flag of nuclei. It downloads all the available **nuclei-templates** from [Github project](https://github.com/projectdiscovery/nuclei-templates), a community-curated list of templates that are ready to use.

`▶ nuclei -update-templates`

Nuclei is designed to be used with custom templates according to the target and workflow. You can write your own checks for your specific workflow and needs. Please refer to the Nuclei [templating guide](https://nuclei.projectdiscovery.io/templating-guide/) to write your own custom templates.
=======
You can download and update the nuclei templates using <ins>*update-templates*</ins> flag of nuclei that downloads all the available **nuclei-templates** from [Github project](https://github.com/projectdiscovery/nuclei-templates), a community curated list of templates that are ready to use.

`▶ nuclei -update-templates`

Nuclei is designed to used with custom templates according to the target and workflow, you can write your own checks for your specific workflow and needs, please refer to nuclei [templating guide](https://nuclei.projectdiscovery.io/templating-guide/) to write your own custom templates.
>>>>>>> 4cb2b522

</td>
</tr>
</table>

### Running Nuclei

Scanning for CVEs on given list of URLs.

```sh
▶ nuclei -l target_urls.txt -t cves/
```

<<<<<<< HEAD
**More detailed examples of running nuclei can be found [here](https://nuclei.projectdiscovery.io/nuclei/get-started/#using-nuclei).**

# For Security Engineers

Nuclei offers several features that are helpful for security engineers in customising workflow in their organisation. With the variety of scan capabilities (like DNS, HTTP, TCP), security engineers can easily create their suite of custom checks with Nuclei.

- Varieties of protocols supported: TCP, DNS, HTTP, File, etc.
- Achieve complex vulnerability steps with workflows and [dynamic requests.](https://blog.projectdiscovery.io/nuclei-unleashed-quickly-write-complex-exploits/)
- [Easy to integrate into CI/CD](https://handsonappsec.medium.com/build-a-cloud-native-application-security-operations-center-3b4100ea1a79), designed to be easily integrated into regression cycle to actively check the fix and re-appearance of vulnerability.
=======
**More detailed examples of running nuclei can be found [here](https://nuclei.projectdiscovery.io/nuclei/get-started/#running-nuclei).**

# For Security Engineers

Nuclei offers great number of features that are helpful for security engineers to customise workflow in their organisation. With the varieties of scan capabilities (like DNS, HTTP, TCP), security engineers can easily create their suite of custom checks with Nuclei.

- Varieties of protocols supported: TCP, DNS, HTTP, File, etc
- Achieve complex vulnerability steps with workflows and [dynamic requests.](https://blog.projectdiscovery.io/nuclei-unleashed-quickly-write-complex-exploits/)
- Easy to integrate into CI/CD, designed to be easily integrated into regression cycle to actively check the fix and re-appearance of vulnerability. 
>>>>>>> 4cb2b522

<h1 align="left">
  <a href="https://nuclei.projectdiscovery.io/nuclei/get-started/"><img src="static/learn-more-button.png" width="170px" alt="Learn More"></a>
</h1>

<table>
<tr>
<td>  

**For bugbounty hunters:**

<<<<<<< HEAD
Nuclei allows you to customise your testing approach with your own suite of checks and easily run across your bug bounty programs. Moreover, Nuclei can be easily integrated into any type of continuous scanning workflow.

- Designed to be easily integrated into other tool workflows.
- Can process thousands of hosts in few minutes.
- Easily automates your custom testing approach with our simple YAML DSL.

Please check our other open-source projects that might fit into your bug bounty workflow: [github.com/projectdiscovery](http://github.com/projectdiscovery), we also host daily [refresh of DNS data at Chaos](http://chaos.projectdiscovery.io/).
=======
Nuclei allows you to customise your testing approach with your own suite of checks and easily run across your bug bounty programs. Moroever, Nuclei can be easily integrated into any continuous scanning workflow.

- Designed to be easily integrated into other tool workflow.
- Can process thousands of hosts in few minutes.
- Easily automate your custom testing approach with our simple YAML DSL.

Please check our other open-source projects that might fit into your bug bounty workflow: [github.com/projectdiscovery](http://github.com/projectdiscovery), we also host daily [refresh of DNS data at Chaos](http://chaos.projectdiscovery.io).
>>>>>>> 4cb2b522

</td>
</tr>
</table>

<table>
<tr>
<td>
  
**For pentesters:**

<<<<<<< HEAD
Nuclei has greatly improved how you approach security assessment by augmenting the manual repetitive processes. Consultancies are already converting their manual assessment steps with Nuclei; it allows them to run their custom assessment approach across thousands of hosts in an automated manner. 

Pentesters get the full power of our public templates and customisation capabilities to speed-up their assessment process, and specifically with the regression cycle where you can easily verify the fix.

- Easily create your compliance, standards suite (e.g., OWASP Top 10) checklist.
=======
Nuclei immensely improve how you approach security assessment by augmenting the manual repetitve processes. Consultancies are already converting their manual assessment steps with Nuclei, it allows them to run set of their custom assessment approach across thousands of hosts in an automated manner. 

Pen-testers get the full power of our public templates and customization capabilities to speed-up their assessment process, and specifically with the regression cycle where you can easily verify the fix.

- Easily create your compliance, standards suite (e.g. OWASP Top 10) checklist.
>>>>>>> 4cb2b522
- With capabilities like [fuzz](https://nuclei.projectdiscovery.io/templating-guide/#advance-fuzzing) and [workflows](https://nuclei.projectdiscovery.io/templating-guide/#workflows), complex manual steps and repetitive assessment can be easily automated with Nuclei.
- Easy to re-test vulnerability-fix by just re-running the template.

</td>
</tr>
</table>


# For Developers and Organisations

<<<<<<< HEAD
Nuclei is built with simplicity in mind. It was built with community-backed templates created by hundreds of security researchers. It allows you to stay updated with latest security threats using continuous Nuclei scanning on the hosts. It is designed to be easily integrated into regression tests cycle, to verify the fixes and eliminate vulnerabilities from occurring in future.

- **CI/CD:** Engineers are already [utilising Nuclei within their CI/CD pipeline](https://handsonappsec.medium.com/build-a-cloud-native-application-security-operations-center-3b4100ea1a79), it allows them to constantly monitor their staging and production environments with customised templates.
- **Continuous Regression Cycle:** With Nuclei, you can create your custom template on every new identified vulnerability and put into Nuclei engine to eliminate in the continuous regression cycle.

We have [a discussion thread about this](https://github.com/projectdiscovery/nuclei-templates/discussions/693). There are already some bug bounty programs giving incentives to hackers who write nuclei templates with every submission, that helps them eliminate the vulnerability across all their assets, as well as eliminate future risk from reappearing on productions. If you're interested in implementing it in your organisation, feel free to [reach out to us](mailto:contact@projectdiscovery.io). We will be more than happy to help you in the getting started process, or you can also post into the [discussion thread for any help](https://github.com/projectdiscovery/nuclei-templates/discussions/693).
=======
Nuclei is built with simplicity in mind, with the community backed templates by hundreds of security researchers, it allows you to stay updated with latest security threats using continuous Nuclei scanning on the hosts. It is designed to be easily integrated into regression tests cycle, to verify the fixes and  eliminate vulnerabilities from occuring in future.

- **CI/CD:** Engineers are already utilising Nuclei within their CI/CD pipeline, it allows them to constantly monitor their staging and production environments with customised templates.
- **Continuous Regression Cycle:** With Nuclei, you can create your custom template on every new identified vulnerability and put into Nuclei engine to eliminate in the continuous regression cycle.

We have [a discussion thread around this](https://github.com/projectdiscovery/nuclei-templates/discussions/693), there are already some bug bounty programs giving incentives to hackers on writing nuclei templates with every submission, that helps them to eliminate the vulnerability across all their assets, as well as to eliminate future risk in reappearing on productions. If you're interested in implementing it in your organisation, feel free to [reach out to us](mailto:contact@projectdiscovery.io). We will be more than happy to help you in the getting started process, or you can also post into the [discussion thread for any help](https://github.com/projectdiscovery/nuclei-templates/discussions/693).
>>>>>>> 4cb2b522

<h3 align="center">
  <img src="static/regression-with-nuclei.jpg" alt="regression-cycle-with-nuclei" width="1100px"></a>
</h3>

<h1 align="left">
  <a href="https://github.com/projectdiscovery/nuclei-action"><img src="static/learn-more-button.png" width="170px" alt="Learn More"></a>
</h1>

### Resources


<<<<<<< HEAD
- [Community Powered Scanning with Nuclei](https://blog.projectdiscovery.io/post/nuclei-introduction/)
- [Nuclei Unleashed - Quickly write complex exploits](https://blog.projectdiscovery.io/post/nuclei-unleashed/)
- [Nuclei - Fuzz all the things](https://blog.projectdiscovery.io/post/nuclei-fuzz-all-the-things/)
- [Automate Security Regression Testing With Nuclei](https://handsonappsec.medium.com/automate-security-regression-testing-featuring-nuclei-204b6970be7a) by [@toufik-airane](https://github.com/toufik-airane)
- [Build A Cloud-Native Application Security Operations Center](https://handsonappsec.medium.com/build-a-cloud-native-application-security-operations-center-3b4100ea1a79) by [@toufik-airane](https://github.com/toufik-airane)
- [Weaponizes nuclei Workflows to Pwn All the Things](https://medium.com/@dwi.siswanto98/weaponizes-nuclei-workflows-to-pwn-all-the-things-cd01223feb77) by [@dwisiswant0](https://github.com/dwisiswant0)
- [How to Scan Continuously with Nuclei?](https://medium.com/@dwi.siswanto98/how-to-scan-continuously-with-nuclei-fcb7e9d8b8b9) by [@dwisiswant0](https://github.com/dwisiswant0)
=======
- [Community Powered Scanning with Nuclei](https://blog.projectdiscovery.io/community-powered-scanning-with-nuclei/)
- [Nuclei Unleashed - Quickly write complex exploits](https://blog.projectdiscovery.io/nuclei-unleashed-quickly-write-complex-exploits/)
- [Nuclei - Fuzz all the things](https://blog.projectdiscovery.io/nuclei-fuzz-all-the-things/)
- [Weaponizes nuclei Workflows to Pwn All the Things](https://medium.com/@dwisiswant0/weaponizes-nuclei-workflows-to-pwn-all-the-things-cd01223feb77) by [@dwisiswant0](https://github.com/dwisiswant0)
- [How to Scan Continuously with Nuclei?](https://medium.com/@dwisiswant0/how-to-scan-continuously-with-nuclei-fcb7e9d8b8b9) by [@dwisiswant0](https://github.com/dwisiswant0)
>>>>>>> 4cb2b522


### Credits

Thanks to all the amazing community [contributors for sending PRs](https://github.com/projectdiscovery/nuclei/graphs/contributors). Do also check out the below similar open-source projects that may fit in your workflow:

[FFuF](https://github.com/ffuf/ffuf), [Qsfuzz](https://github.com/ameenmaali/qsfuzz), [Inception](https://github.com/proabiral/inception), [Snallygaster](https://github.com/hannob/snallygaster), [Gofingerprint](https://github.com/Static-Flow/gofingerprint), [Sn1per](https://github.com/1N3/Sn1per/tree/master/templates), [Google tsunami](https://github.com/google/tsunami-security-scanner), [Jaeles](https://github.com/jaeles-project/jaeles), [ChopChop](https://github.com/michelin/ChopChop)

### License

Nuclei is distributed under [MIT License](https://github.com/projectdiscovery/nuclei/blob/master/LICENSE.md)

<h1 align="left">
  <a href="https://discord.gg/KECAGdH"><img src="static/Join-Discord.png" width="380" alt="Join Discord"></a> <a href="https://nuclei.projectdiscovery.io"><img src="static/check-nuclei-documentation.png" width="380" alt="Check Nuclei Documentation"></a>
</h1><|MERGE_RESOLUTION|>--- conflicted
+++ resolved
@@ -19,11 +19,7 @@
   <a href="#install-nuclei">Install</a> •
   <a href="#for-security-engineers">For Security Engineers</a> •
   <a href="#for-developers-and-organisations">For Developers</a> •
-<<<<<<< HEAD
-  <a href="https://nuclei.projectdiscovery.io">Wiki</a> •
-=======
   <a href="https://nuclei.projectdiscovery.io/nuclei/get-started/">Documentation</a> •
->>>>>>> 4cb2b522
   <a href="#credits">Credits</a> •
   <a href="#license">License</a> •
   <a href="https://discord.gg/KECAGdH">Join Discord</a>
@@ -31,15 +27,9 @@
 
 ---
 
-<<<<<<< HEAD
-Nuclei is used to send requests across targets based on a template leading to zero false positives and provides fast scanning on large numbers of hosts. Nuclei offers scanning for a variety of protocols including TCP, DNS, HTTP, File, etc. With powerful and flexible templating, all kinds of security checks can be modelled with Nuclei.
-
-We have a [dedicated repository](https://github.com/projectdiscovery/nuclei-templates) that houses various types of vulnerability templates contributed by **more than 100** security researchers and engineers. It is preloaded with ready to use templates, using update-templates flag.
-=======
 Nuclei is used to send requests across targets based on a template leading to zero false positives and providing fast scanning on large number of hosts. Nuclei offers scanning for a variety of protocols including TCP, DNS, HTTP, File, etc. With powerful and flexible templating, all kinds of security checks can be modelled with Nuclei.
 
 We have a [dedicated repository](https://github.com/projectdiscovery/nuclei-templates) that houses various type of vulnerability templates contributed by **more than 100** security researchers and engineers. It is preloaded with ready to use templates using `-update-templates` flag.
->>>>>>> 4cb2b522
 
 
 
@@ -56,11 +46,8 @@
 ```sh
 ▶ GO111MODULE=on go get -v github.com/projectdiscovery/nuclei/v2/cmd/nuclei
 ```
-<<<<<<< HEAD
-**More installation [methods can be found here](https://nuclei.projectdiscovery.io/nuclei/get-started/).**
-=======
+
 **More installation [methods can be found here](https://nuclei.projectdiscovery.io/nuclei/get-started/#nuclei-installation).**
->>>>>>> 4cb2b522
 
 <table>
 <tr>
@@ -68,19 +55,11 @@
 
 ### Download Templates
 
-<<<<<<< HEAD
-You can download and update the nuclei templates using <ins>*update-templates*</ins> flag of nuclei. It downloads all the available **nuclei-templates** from [Github project](https://github.com/projectdiscovery/nuclei-templates), a community-curated list of templates that are ready to use.
-
-`▶ nuclei -update-templates`
-
-Nuclei is designed to be used with custom templates according to the target and workflow. You can write your own checks for your specific workflow and needs. Please refer to the Nuclei [templating guide](https://nuclei.projectdiscovery.io/templating-guide/) to write your own custom templates.
-=======
 You can download and update the nuclei templates using <ins>*update-templates*</ins> flag of nuclei that downloads all the available **nuclei-templates** from [Github project](https://github.com/projectdiscovery/nuclei-templates), a community curated list of templates that are ready to use.
 
 `▶ nuclei -update-templates`
 
 Nuclei is designed to used with custom templates according to the target and workflow, you can write your own checks for your specific workflow and needs, please refer to nuclei [templating guide](https://nuclei.projectdiscovery.io/templating-guide/) to write your own custom templates.
->>>>>>> 4cb2b522
 
 </td>
 </tr>
@@ -94,17 +73,6 @@
 ▶ nuclei -l target_urls.txt -t cves/
 ```
 
-<<<<<<< HEAD
-**More detailed examples of running nuclei can be found [here](https://nuclei.projectdiscovery.io/nuclei/get-started/#using-nuclei).**
-
-# For Security Engineers
-
-Nuclei offers several features that are helpful for security engineers in customising workflow in their organisation. With the variety of scan capabilities (like DNS, HTTP, TCP), security engineers can easily create their suite of custom checks with Nuclei.
-
-- Varieties of protocols supported: TCP, DNS, HTTP, File, etc.
-- Achieve complex vulnerability steps with workflows and [dynamic requests.](https://blog.projectdiscovery.io/nuclei-unleashed-quickly-write-complex-exploits/)
-- [Easy to integrate into CI/CD](https://handsonappsec.medium.com/build-a-cloud-native-application-security-operations-center-3b4100ea1a79), designed to be easily integrated into regression cycle to actively check the fix and re-appearance of vulnerability.
-=======
 **More detailed examples of running nuclei can be found [here](https://nuclei.projectdiscovery.io/nuclei/get-started/#running-nuclei).**
 
 # For Security Engineers
@@ -114,7 +82,6 @@
 - Varieties of protocols supported: TCP, DNS, HTTP, File, etc
 - Achieve complex vulnerability steps with workflows and [dynamic requests.](https://blog.projectdiscovery.io/nuclei-unleashed-quickly-write-complex-exploits/)
 - Easy to integrate into CI/CD, designed to be easily integrated into regression cycle to actively check the fix and re-appearance of vulnerability. 
->>>>>>> 4cb2b522
 
 <h1 align="left">
   <a href="https://nuclei.projectdiscovery.io/nuclei/get-started/"><img src="static/learn-more-button.png" width="170px" alt="Learn More"></a>
@@ -126,15 +93,6 @@
 
 **For bugbounty hunters:**
 
-<<<<<<< HEAD
-Nuclei allows you to customise your testing approach with your own suite of checks and easily run across your bug bounty programs. Moreover, Nuclei can be easily integrated into any type of continuous scanning workflow.
-
-- Designed to be easily integrated into other tool workflows.
-- Can process thousands of hosts in few minutes.
-- Easily automates your custom testing approach with our simple YAML DSL.
-
-Please check our other open-source projects that might fit into your bug bounty workflow: [github.com/projectdiscovery](http://github.com/projectdiscovery), we also host daily [refresh of DNS data at Chaos](http://chaos.projectdiscovery.io/).
-=======
 Nuclei allows you to customise your testing approach with your own suite of checks and easily run across your bug bounty programs. Moroever, Nuclei can be easily integrated into any continuous scanning workflow.
 
 - Designed to be easily integrated into other tool workflow.
@@ -142,7 +100,6 @@
 - Easily automate your custom testing approach with our simple YAML DSL.
 
 Please check our other open-source projects that might fit into your bug bounty workflow: [github.com/projectdiscovery](http://github.com/projectdiscovery), we also host daily [refresh of DNS data at Chaos](http://chaos.projectdiscovery.io).
->>>>>>> 4cb2b522
 
 </td>
 </tr>
@@ -154,19 +111,11 @@
   
 **For pentesters:**
 
-<<<<<<< HEAD
-Nuclei has greatly improved how you approach security assessment by augmenting the manual repetitive processes. Consultancies are already converting their manual assessment steps with Nuclei; it allows them to run their custom assessment approach across thousands of hosts in an automated manner. 
-
-Pentesters get the full power of our public templates and customisation capabilities to speed-up their assessment process, and specifically with the regression cycle where you can easily verify the fix.
-
-- Easily create your compliance, standards suite (e.g., OWASP Top 10) checklist.
-=======
 Nuclei immensely improve how you approach security assessment by augmenting the manual repetitve processes. Consultancies are already converting their manual assessment steps with Nuclei, it allows them to run set of their custom assessment approach across thousands of hosts in an automated manner. 
 
 Pen-testers get the full power of our public templates and customization capabilities to speed-up their assessment process, and specifically with the regression cycle where you can easily verify the fix.
 
 - Easily create your compliance, standards suite (e.g. OWASP Top 10) checklist.
->>>>>>> 4cb2b522
 - With capabilities like [fuzz](https://nuclei.projectdiscovery.io/templating-guide/#advance-fuzzing) and [workflows](https://nuclei.projectdiscovery.io/templating-guide/#workflows), complex manual steps and repetitive assessment can be easily automated with Nuclei.
 - Easy to re-test vulnerability-fix by just re-running the template.
 
@@ -177,21 +126,12 @@
 
 # For Developers and Organisations
 
-<<<<<<< HEAD
-Nuclei is built with simplicity in mind. It was built with community-backed templates created by hundreds of security researchers. It allows you to stay updated with latest security threats using continuous Nuclei scanning on the hosts. It is designed to be easily integrated into regression tests cycle, to verify the fixes and eliminate vulnerabilities from occurring in future.
-
-- **CI/CD:** Engineers are already [utilising Nuclei within their CI/CD pipeline](https://handsonappsec.medium.com/build-a-cloud-native-application-security-operations-center-3b4100ea1a79), it allows them to constantly monitor their staging and production environments with customised templates.
-- **Continuous Regression Cycle:** With Nuclei, you can create your custom template on every new identified vulnerability and put into Nuclei engine to eliminate in the continuous regression cycle.
-
-We have [a discussion thread about this](https://github.com/projectdiscovery/nuclei-templates/discussions/693). There are already some bug bounty programs giving incentives to hackers who write nuclei templates with every submission, that helps them eliminate the vulnerability across all their assets, as well as eliminate future risk from reappearing on productions. If you're interested in implementing it in your organisation, feel free to [reach out to us](mailto:contact@projectdiscovery.io). We will be more than happy to help you in the getting started process, or you can also post into the [discussion thread for any help](https://github.com/projectdiscovery/nuclei-templates/discussions/693).
-=======
 Nuclei is built with simplicity in mind, with the community backed templates by hundreds of security researchers, it allows you to stay updated with latest security threats using continuous Nuclei scanning on the hosts. It is designed to be easily integrated into regression tests cycle, to verify the fixes and  eliminate vulnerabilities from occuring in future.
 
 - **CI/CD:** Engineers are already utilising Nuclei within their CI/CD pipeline, it allows them to constantly monitor their staging and production environments with customised templates.
 - **Continuous Regression Cycle:** With Nuclei, you can create your custom template on every new identified vulnerability and put into Nuclei engine to eliminate in the continuous regression cycle.
 
 We have [a discussion thread around this](https://github.com/projectdiscovery/nuclei-templates/discussions/693), there are already some bug bounty programs giving incentives to hackers on writing nuclei templates with every submission, that helps them to eliminate the vulnerability across all their assets, as well as to eliminate future risk in reappearing on productions. If you're interested in implementing it in your organisation, feel free to [reach out to us](mailto:contact@projectdiscovery.io). We will be more than happy to help you in the getting started process, or you can also post into the [discussion thread for any help](https://github.com/projectdiscovery/nuclei-templates/discussions/693).
->>>>>>> 4cb2b522
 
 <h3 align="center">
   <img src="static/regression-with-nuclei.jpg" alt="regression-cycle-with-nuclei" width="1100px"></a>
@@ -203,23 +143,11 @@
 
 ### Resources
 
-
-<<<<<<< HEAD
-- [Community Powered Scanning with Nuclei](https://blog.projectdiscovery.io/post/nuclei-introduction/)
-- [Nuclei Unleashed - Quickly write complex exploits](https://blog.projectdiscovery.io/post/nuclei-unleashed/)
-- [Nuclei - Fuzz all the things](https://blog.projectdiscovery.io/post/nuclei-fuzz-all-the-things/)
-- [Automate Security Regression Testing With Nuclei](https://handsonappsec.medium.com/automate-security-regression-testing-featuring-nuclei-204b6970be7a) by [@toufik-airane](https://github.com/toufik-airane)
-- [Build A Cloud-Native Application Security Operations Center](https://handsonappsec.medium.com/build-a-cloud-native-application-security-operations-center-3b4100ea1a79) by [@toufik-airane](https://github.com/toufik-airane)
-- [Weaponizes nuclei Workflows to Pwn All the Things](https://medium.com/@dwi.siswanto98/weaponizes-nuclei-workflows-to-pwn-all-the-things-cd01223feb77) by [@dwisiswant0](https://github.com/dwisiswant0)
-- [How to Scan Continuously with Nuclei?](https://medium.com/@dwi.siswanto98/how-to-scan-continuously-with-nuclei-fcb7e9d8b8b9) by [@dwisiswant0](https://github.com/dwisiswant0)
-=======
 - [Community Powered Scanning with Nuclei](https://blog.projectdiscovery.io/community-powered-scanning-with-nuclei/)
 - [Nuclei Unleashed - Quickly write complex exploits](https://blog.projectdiscovery.io/nuclei-unleashed-quickly-write-complex-exploits/)
 - [Nuclei - Fuzz all the things](https://blog.projectdiscovery.io/nuclei-fuzz-all-the-things/)
 - [Weaponizes nuclei Workflows to Pwn All the Things](https://medium.com/@dwisiswant0/weaponizes-nuclei-workflows-to-pwn-all-the-things-cd01223feb77) by [@dwisiswant0](https://github.com/dwisiswant0)
 - [How to Scan Continuously with Nuclei?](https://medium.com/@dwisiswant0/how-to-scan-continuously-with-nuclei-fcb7e9d8b8b9) by [@dwisiswant0](https://github.com/dwisiswant0)
->>>>>>> 4cb2b522
-
 
 ### Credits
 
